--- conflicted
+++ resolved
@@ -123,16 +123,11 @@
 		}
 	}()
 
-<<<<<<< HEAD
+	defer func() {
 		// In case of an error, report our failure upstream
-		/*
-=======
-	defer func() {
->>>>>>> b7512619
 		if err != nil {
 			client.reportChan <- cla.NewConvergencePeerDisappeared(client, client.GetPeerEndpointID())
 		}
-		 */
 
 		client.mutex.Unlock()
 	}()
